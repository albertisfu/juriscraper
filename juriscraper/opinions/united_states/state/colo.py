--- conflicted
+++ resolved
@@ -12,12 +12,7 @@
 
 import re
 from lxml import html
-<<<<<<< HEAD
-# from urlparse import urlparse
 import urllib.parse
-=======
-from urllib.parse import urlparse
->>>>>>> 84931255
 
 from juriscraper.AbstractSite import logger
 from juriscraper.OpinionSite import OpinionSite
