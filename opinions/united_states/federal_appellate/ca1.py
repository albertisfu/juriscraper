--- conflicted
+++ resolved
@@ -1,29 +1,31 @@
+import re
 import time
-from datetime import date, timedelta
 import urllib
 
+from datetime import date, timedelta
+from dateutil.rrule import DAILY, rrule
+
 from juriscraper.OpinionSite import OpinionSite
-import re
-from dateutil.rrule import DAILY, rrule
+
 
 
 class Site(OpinionSite):
     def __init__(self):
         super(Site, self).__init__()
+        self.base_url = 'http://media.ca1.uscourts.gov/cgi-bin/opinions.pl'
         self.court_id = self.__module__
         self.interval = 30
         today = date.today()
         params = urllib.urlencode({
-            'FROMDATE': (today - timedelta(7)).strftime('%m/%d/%Y'),
+            'FROMDATE':	(today - timedelta(7)).strftime('%m/%d/%Y'),
             'TODATE': today.strftime('%m/%d/%Y'),
             'puid': ''
         })
-        self.base_url = 'http://media.ca1.uscourts.gov/cgi-bin/opinions.pl'
         self.url = "{}/?{}".format(self.base_url, params)
         # self.url = "http://media.ca1.uscourts.gov/cgi-bin/opinions.pl/?TODATE=06%2F24%2F1993&puid=&FROMDATE=05%2F25%2F1993"
         self.back_scrape_iterable = [i.date() for i in rrule(
             DAILY,
-            interval=self.interval,  # Every interval days
+            interval=self.interval,
             dtstart=date(1992, 1, 1),
             until=date(2015, 1, 1),
         )]
@@ -45,7 +47,8 @@
 
     def _get_docket_numbers(self):
         regex = re.compile("(\d{2}-.*?\W)(.*)$")
-        return [regex.search(e).group(1).strip() for e in self.html.xpath('//tr[position() > 1]/td[2]/a/text()')]
+        return [regex.search(e).group(1).strip() for e in
+                self.html.xpath('//tr[position() > 1]/td[2]/a/text()')]
 
     def _get_precedential_statuses(self):
         statuses = []
@@ -61,7 +64,6 @@
         return statuses
 
     def _get_lower_courts(self):
-<<<<<<< HEAD
         lower_courts = []
         for e in self.html.xpath('//tr[position() > 1]/td[4]/font'):
             try:
@@ -69,14 +71,10 @@
             except IndexError:
                 lower_courts.append('')
         return lower_courts
-=======
-        return [e.strip() for e in
-                self.html.xpath('//tr[position() > 1]/td[4]/font/text()')]
->>>>>>> db07dea7
 
     def _download_backwards(self, d):
         params = urllib.urlencode({
-            'FROMDATE': d.strftime('%m/%d/%Y'),
+            'FROMDATE':	d.strftime('%m/%d/%Y'),
             'TODATE': (d + timedelta(self.interval)).strftime('%m/%d/%Y'),
             'puid': ''
         })
